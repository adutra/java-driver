/*
 *      Copyright (C) 2012-2015 DataStax Inc.
 *
 *   Licensed under the Apache License, Version 2.0 (the "License");
 *   you may not use this file except in compliance with the License.
 *   You may obtain a copy of the License at
 *
 *      http://www.apache.org/licenses/LICENSE-2.0
 *
 *   Unless required by applicable law or agreed to in writing, software
 *   distributed under the License is distributed on an "AS IS" BASIS,
 *   WITHOUT WARRANTIES OR CONDITIONS OF ANY KIND, either express or implied.
 *   See the License for the specific language governing permissions and
 *   limitations under the License.
 */
package com.datastax.driver.core;

import java.util.concurrent.Executor;

import com.google.common.base.Preconditions;
import com.google.common.util.concurrent.MoreExecutors;

/**
 * Options related to connection pooling.
 * <p>
 * The driver uses connections in an asynchronous manner. Meaning that
 * multiple requests can be submitted on the same connection at the same
 * time. This means that the driver only needs to maintain a relatively
 * small number of connections to each Cassandra host. These options allow
 * the driver to control how many connections are kept exactly.
 * <p>
 * <b>With {@code ProtocolVersion#V2} or below:</b>
 * for each host, the driver keeps a core pool of connections open at all
 * times determined by calling ({@link #getCoreConnectionsPerHost}).
 * If the use of those connections reaches a configurable threshold
 * ({@link #getMaxSimultaneousRequestsPerConnectionThreshold}),
 * more connections are created up to the configurable maximum number of
 * connections ({@link #getMaxConnectionsPerHost}). When the pool exceeds
 * the maximum number of connections, connections in excess are
 * reclaimed.
 * <p>
<<<<<<< HEAD
 * Due to known issues with the current {@code ProtocolVersion#V2} pool implementation (see
 * <a href="https://datastax-oss.atlassian.net/browse/JAVA-419">JAVA-419</a>),
 * it is <b>strongly recommended</b> to use a fixed-size pool (core connections =
 * max connections).
 * The default values respect this (8 for local hosts, 2 for remote hosts).
 * <p>
 * <b>With {@code ProtocolVersion#V3} or above:</b>
 * the driver uses a single connection for each {@code LOCAL} or {@code REMOTE}
 * host. This connection can handle a larger amount of simultaneous requests,
 * limited by {@link #getMaxSimultaneousRequestsPerHostThreshold(HostDistance)}.
 * <p>
=======
>>>>>>> 74285f81
 * Each of these parameters can be separately set for {@code LOCAL} and
 * {@code REMOTE} hosts ({@link HostDistance}). For {@code IGNORED} hosts,
 * the default for all those settings is 0 and cannot be changed.
 */
public class PoolingOptions {

<<<<<<< HEAD
    private static final int DEFAULT_MIN_REQUESTS_PER_CONNECTION = 25;
    private static final int DEFAULT_MAX_REQUESTS_PER_CONNECTION = 100;
=======
    // Note: we could use an enumMap or similar, but synchronization would
    // be more costly so let's stick to volatile in for now.
    private static final int DEFAULT_MAX_REQUESTS = 100;
>>>>>>> 74285f81

    private static final int DEFAULT_CORE_POOL_LOCAL = 2;
    private static final int DEFAULT_CORE_POOL_REMOTE = 1;

    private static final int DEFAULT_MAX_POOL_LOCAL = 8;
    private static final int DEFAULT_MAX_POOL_REMOTE = 2;

<<<<<<< HEAD
    private static final int DEFAULT_MAX_REQUESTS_PER_HOST_LOCAL = 1024;
    private static final int DEFAULT_MAX_REQUESTS_PER_HOST_REMOTE = 256;

=======
    private static final int DEFAULT_IDLE_TIMEOUT_SECONDS = 120;
>>>>>>> 74285f81
    private static final int DEFAULT_POOL_TIMEOUT_MILLIS = 5000;
    private static final int DEFAULT_HEARTBEAT_INTERVAL_SECONDS = 30;

    private static final Executor DEFAULT_INITIALIZATION_EXECUTOR = MoreExecutors.sameThreadExecutor();

    private volatile Cluster.Manager manager;

<<<<<<< HEAD
    private final int[] minSimultaneousRequestsPerConnection = new int[]{ DEFAULT_MIN_REQUESTS_PER_CONNECTION, DEFAULT_MIN_REQUESTS_PER_CONNECTION, 0 };
    private final int[] maxSimultaneousRequestsPerConnection = new int[]{ DEFAULT_MAX_REQUESTS_PER_CONNECTION, DEFAULT_MAX_REQUESTS_PER_CONNECTION, 0 };
=======
    private final int[] maxSimultaneousRequests = new int[]{ DEFAULT_MAX_REQUESTS, DEFAULT_MAX_REQUESTS, 0 };
>>>>>>> 74285f81

    private final int[] coreConnections = new int[] { DEFAULT_CORE_POOL_LOCAL, DEFAULT_CORE_POOL_REMOTE, 0 };
    private final int[] maxConnections = new int[] { DEFAULT_MAX_POOL_LOCAL , DEFAULT_MAX_POOL_REMOTE, 0 };

<<<<<<< HEAD
    private volatile int maxSimultaneousRequestsPerHostLocal = DEFAULT_MAX_REQUESTS_PER_HOST_LOCAL;
    private volatile int maxSimultaneousRequestsPerHostRemote = DEFAULT_MAX_REQUESTS_PER_HOST_REMOTE;


=======
    private volatile int idleTimeoutSeconds = DEFAULT_IDLE_TIMEOUT_SECONDS;
>>>>>>> 74285f81
    private volatile int poolTimeoutMillis = DEFAULT_POOL_TIMEOUT_MILLIS;
    private volatile int heartbeatIntervalSeconds = DEFAULT_HEARTBEAT_INTERVAL_SECONDS;

    private volatile Executor initializationExecutor = DEFAULT_INITIALIZATION_EXECUTOR;

    public PoolingOptions() {}

    void register(Cluster.Manager manager) {
        this.manager = manager;
    }

    /**
     * Returns the number of simultaneous requests on a connection below which
     * connections in excess are reclaimed.
     * <p>
     * This option is only used with {@code ProtocolVersion#V2} or below.
     * <p>
     * If an opened connection to an host at distance {@code distance}
     * handles less than this number of simultaneous requests and there is
     * more than {@link #getCoreConnectionsPerHost} connections open to this
     * host, the connection is closed.
     * <p>
     * The default value for this option is 25 for {@code LOCAL} and
     * {@code REMOTE} hosts.
     *
     * @param distance the {@code HostDistance} for which to return this threshold.
     * @return the configured threshold, or the default one if none have been set.
     *
     * @deprecated this option isn't used anymore with the current pool resizing algorithm.
     */
    @Deprecated
    public int getMinSimultaneousRequestsPerConnectionThreshold(HostDistance distance) {
<<<<<<< HEAD
        return minSimultaneousRequestsPerConnection[distance.ordinal()];
=======
        return 0;
>>>>>>> 74285f81
    }

    /**
     * Sets the number of simultaneous requests on a connection below which
     * connections in excess are reclaimed.
     * <p>
     * This option is only used with {@code ProtocolVersion#V2} or below.
     *
     * @param distance the {@code HostDistance} for which to configure this threshold.
     * @param newMinSimultaneousRequests the value to set (between 0 and 128).
     * @return this {@code PoolingOptions}.
     *
     * @throws IllegalArgumentException if {@code distance == HostDistance.IGNORED}, or if {@code minSimultaneousRequests}
     * is not in range, or if {@code newMinSimultaneousRequests} is greater than the maximum value for this distance.
     *
     * @deprecated this option isn't used anymore with the current pool resizing algorithm.
     */
    @Deprecated
    public synchronized PoolingOptions setMinSimultaneousRequestsPerConnectionThreshold(HostDistance distance, int newMinSimultaneousRequests) {
<<<<<<< HEAD
        if (distance == HostDistance.IGNORED)
            throw new IllegalArgumentException("Cannot set min simultaneous requests per connection threshold for " + distance + " hosts");

        checkRequestsPerConnectionRange(newMinSimultaneousRequests, "Min simultaneous requests per connection", distance);
        checkRequestsPerConnectionOrder(newMinSimultaneousRequests, maxSimultaneousRequestsPerConnection[distance.ordinal()], distance);
        minSimultaneousRequestsPerConnection[distance.ordinal()] = newMinSimultaneousRequests;
=======
>>>>>>> 74285f81
        return this;
    }

    /**
     * Returns the number of simultaneous requests on all connections to an host after
     * which more connections are created.
     * <p>
     * This option is only used with {@code ProtocolVersion#V2} or below.
     * <p>
     * If all the connections opened to an host at distance {@code
     * distance} connection are handling more than this number of
     * simultaneous requests and there is less than
     * {@link #getMaxConnectionsPerHost} connections open to this host, a
     * new connection is open.
     * <p>
     * Note that a given connection cannot handle more than 128
     * simultaneous requests (protocol limitation).
     * <p>
     * The default value for this option is 100 for {@code LOCAL} and
     * {@code REMOTE} hosts.
     *
     * @param distance the {@code HostDistance} for which to return this threshold.
     * @return the configured threshold, or the default one if none have been set.
     */
    public int getMaxSimultaneousRequestsPerConnectionThreshold(HostDistance distance) {
        return maxSimultaneousRequestsPerConnection[distance.ordinal()];
    }

    /**
     * Sets number of simultaneous requests on all connections to an host after
     * which more connections are created.
     * <p>
     * This option is only used with {@code ProtocolVersion#V2} or below.
     *
     * @param distance the {@code HostDistance} for which to configure this threshold.
     * @param newMaxSimultaneousRequests the value to set (between 0 and 128).
     * @return this {@code PoolingOptions}.
     *
     * @throws IllegalArgumentException if {@code distance == HostDistance.IGNORED}, or if {@code maxSimultaneousRequests}
     * is not in range, or if {@code newMaxSimultaneousRequests} is less than the minimum value for this distance.
     */
    public synchronized PoolingOptions setMaxSimultaneousRequestsPerConnectionThreshold(HostDistance distance, int newMaxSimultaneousRequests) {
        if (distance == HostDistance.IGNORED)
            throw new IllegalArgumentException("Cannot set max simultaneous requests per connection threshold for " + distance + " hosts");

        checkRequestsPerConnectionRange(newMaxSimultaneousRequests, "Max simultaneous requests per connection", distance);
<<<<<<< HEAD
        checkRequestsPerConnectionOrder(minSimultaneousRequestsPerConnection[distance.ordinal()], newMaxSimultaneousRequests, distance);
        maxSimultaneousRequestsPerConnection[distance.ordinal()] = newMaxSimultaneousRequests;
=======
        maxSimultaneousRequests[distance.ordinal()] = newMaxSimultaneousRequests;
>>>>>>> 74285f81
        return this;
    }

    /**
     * Returns the core number of connections per host.
     * <p>
     * This option is only used with {@code ProtocolVersion#V2} or below.
     * <p>
     * For the provided {@code distance}, this correspond to the number of
     * connections initially created and kept open to each host of that
     * distance.
     *
     * @param distance the {@code HostDistance} for which to return this threshold.
     * @return the core number of connections per host at distance {@code distance}.
     */
    public int getCoreConnectionsPerHost(HostDistance distance) {
        return coreConnections[distance.ordinal()];
    }

    /**
     * Sets the core number of connections per host.
<<<<<<< HEAD
     * <p>
     * This option is only used with {@code ProtocolVersion#V2} or below.
     * <p>
     * Due to known issues with the current pool implementation (see
     * <a href="https://datastax-oss.atlassian.net/browse/JAVA-419">JAVA-419</a>),
     * it is <b>strongly recommended</b> to use a fixed-size pool (core connections =
     * max connections).
=======
>>>>>>> 74285f81
     *
     * @param distance the {@code HostDistance} for which to set this threshold.
     * @param newCoreConnections the value to set
     * @return this {@code PoolingOptions}.
     *
     * @throws IllegalArgumentException if {@code distance == HostDistance.IGNORED},
     * or if {@code newCoreConnections} is greater than the maximum value for this distance.
     */
    public synchronized PoolingOptions setCoreConnectionsPerHost(HostDistance distance, int newCoreConnections) {
        if (distance == HostDistance.IGNORED)
                throw new IllegalArgumentException("Cannot set core connections per host for " + distance + " hosts");

        checkConnectionsPerHostOrder(newCoreConnections, maxConnections[distance.ordinal()], distance);
        int oldCore = coreConnections[distance.ordinal()];
        coreConnections[distance.ordinal()] = newCoreConnections;
        if (oldCore < newCoreConnections && manager != null)
            manager.ensurePoolsSizing();
        return this;
    }

    /**
     * Returns the maximum number of connections per host.
     * <p>
     * This option is only used with {@code ProtocolVersion#V2} or below.
     * <p>
     * For the provided {@code distance}, this correspond to the maximum
     * number of connections that can be created per host at that distance.
     *
     * @param distance the {@code HostDistance} for which to return this threshold.
     * @return the maximum number of connections per host at distance {@code distance}.
     */
    public int getMaxConnectionsPerHost(HostDistance distance) {
        return maxConnections[distance.ordinal()];
    }

    /**
     * Sets the maximum number of connections per host.
<<<<<<< HEAD
     * <p>
     * This option is only used with {@code ProtocolVersion#V2} or below.
     * <p>
     * Due to known issues with the current pool implementation (see
     * <a href="https://datastax-oss.atlassian.net/browse/JAVA-419">JAVA-419</a>),
     * it is <b>strongly recommended</b> to use a fixed-size pool (core connections =
     * max connections).
=======
>>>>>>> 74285f81
     *
     * @param distance the {@code HostDistance} for which to set this threshold.
     * @param newMaxConnections the value to set
     * @return this {@code PoolingOptions}.
     *
     * @throws IllegalArgumentException if {@code distance == HostDistance.IGNORED},
     * or if {@code newMaxConnections} is less than the core value for this distance.
     */
    public synchronized PoolingOptions setMaxConnectionsPerHost(HostDistance distance, int newMaxConnections) {
        if (distance == HostDistance.IGNORED)
            throw new IllegalArgumentException("Cannot set max connections per host for " + distance + " hosts");

        checkConnectionsPerHostOrder(coreConnections[distance.ordinal()], newMaxConnections, distance);
        maxConnections[distance.ordinal()] = newMaxConnections;
        return this;
    }

    /**
     * Returns the timeout before an idle connection is removed.
     *
     * @return the timeout.
     */
    public int getIdleTimeoutSeconds() {
        return idleTimeoutSeconds;
    }

    /**
     * Sets the timeout before an idle connection is removed.
     * <p>
     * The order of magnitude should be a few minutes (the default is 120 seconds). The
     * timeout that triggers the removal has a granularity of 10 seconds.
     *
     * @param idleTimeoutSeconds the new timeout in seconds.
     * @return this {@code PoolingOptions}.
     *
     * @throws IllegalArgumentException if the timeout is negative.
     */
    public PoolingOptions setIdleTimeoutSeconds(int idleTimeoutSeconds) {
        if (idleTimeoutSeconds < 0)
            throw new IllegalArgumentException("Idle timeout must be positive");
        this.idleTimeoutSeconds = idleTimeoutSeconds;
        return this;
    }

    /**
     * Returns the timeout when trying to acquire a connection from a host's pool.
     *
     * @return the timeout.
     */
    public int getPoolTimeoutMillis() {
        return poolTimeoutMillis;
    }

    /**
     * Sets the timeout when trying to acquire a connection from a host's pool.
     * <p>
     * If no connection is available within that time, the driver will try the
     * next host from the query plan.
     * <p>
     * If this option is set to zero, the driver won't wait at all.
     *
     * @param poolTimeoutMillis the new value in milliseconds.
     * @return this {@code PoolingOptions}
     *
     * @throws IllegalArgumentException if the timeout is negative.
     */
    public PoolingOptions setPoolTimeoutMillis(int poolTimeoutMillis) {
        if (poolTimeoutMillis < 0)
            throw new IllegalArgumentException("Pool timeout must be positive");
        this.poolTimeoutMillis = poolTimeoutMillis;
        return this;
    }

    /**
     * Returns the heart beat interval, after which a message is sent on an idle connection to make sure it's still alive.
     * @return the interval.
     */
    public int getHeartbeatIntervalSeconds() {
        return heartbeatIntervalSeconds;
    }

    /**
     * Sets the heart beat interval, after which a message is sent on an idle connection to make sure it's still alive.
     * <p>
     * This is an application-level keep-alive, provided for convenience since adjusting the TCP keep-alive might not be
     * practical in all environments.
     * <p>
     * This option should be set higher than {@link SocketOptions#getReadTimeoutMillis()}.
     * <p>
     * The default value for this option is 30 seconds.
     *
     * @param heartbeatIntervalSeconds the new value in seconds. If set to 0, it will disable the feature.
     * @return this {@code PoolingOptions}
     *
     * @throws IllegalArgumentException if the interval is negative.
     */
    public PoolingOptions setHeartbeatIntervalSeconds(int heartbeatIntervalSeconds) {
        if (poolTimeoutMillis < 0)
            throw new IllegalArgumentException("Heartbeat interval must be positive");

        this.heartbeatIntervalSeconds = heartbeatIntervalSeconds;
        return this;
    }

    /**
<<<<<<< HEAD
     * Returns the maximum number of requests per host.
     * <p>
     * This option is only used with {@code ProtocolVersion#V3} or above.
     * <p>
     * The default value for this option is 1024 for {@code LOCAL} and 256 for
     * {@code REMOTE} hosts.
     *
     * @param distance the {@code HostDistance} for which to return this threshold.
     * @return the maximum number of requests per host at distance {@code distance}.
     */
    public int getMaxSimultaneousRequestsPerHostThreshold(HostDistance distance) {
        switch (distance) {
            case LOCAL:
                return maxSimultaneousRequestsPerHostLocal;
            case REMOTE:
                return maxSimultaneousRequestsPerHostRemote;
            default:
                return 0;
        }
    }

    /**
     * Sets the maximum number of requests per host.
     * <p>
     * This option is only used with {@code ProtocolVersion#V3} or above.
     *
     * @param distance the {@code HostDistance} for which to set this threshold.
     * @param newMaxRequests the value to set (between 1 and 32768).
     * @return this {@code PoolingOptions}.
     *
     * @throws IllegalArgumentException if {@code distance == HostDistance.IGNORED},
     * or if {@code newMaxConnections} is not within the allowed range.
     */
    public PoolingOptions setMaxSimultaneousRequestsPerHostThreshold(HostDistance distance, int newMaxRequests) {
        if (newMaxRequests <= 0 || newMaxRequests > StreamIdGenerator.MAX_STREAM_PER_CONNECTION_V3)
            throw new IllegalArgumentException(String.format("Max requests must be in the range (1, %d)",
                                               StreamIdGenerator.MAX_STREAM_PER_CONNECTION_V3));

        switch (distance) {
            case LOCAL:
                maxSimultaneousRequestsPerHostLocal = newMaxRequests;
                break;
            case REMOTE:
                maxSimultaneousRequestsPerHostRemote = newMaxRequests;
                break;
            default:
                throw new IllegalArgumentException("Cannot set max requests per host for " + distance + " hosts");
        }
=======
     * Returns the executor to use for connection initialization.
     *
     * @return the executor.
     * @see #setInitializationExecutor(java.util.concurrent.Executor)
     */
    public Executor getInitializationExecutor() {
        return initializationExecutor;
    }

    /**
     * Sets the executor to use for connection initialization.
     * <p>
     * Connections are open in a completely asynchronous manner. Since initializing the transport
     * requires separate CQL queries, the futures representing the completion of these queries are
     * transformed and chained. This executor is where these transformations happen.
     * <p>
     * <b>This is an advanced option, which should be rarely needed in practice.</b> It defaults to
     * Guava's {@code MoreExecutors.sameThreadExecutor()}, which results in running the transformations
     * on the network I/O threads; this is fine if the transformations are fast and not I/O bound
     * (which is the case by default).
     * One reason why you might want to provide a custom executor is if you use authentication with
     * a custom {@link com.datastax.driver.core.Authenticator} implementation that performs blocking
     * calls.
     *
     * @param initializationExecutor the executor to use
     * @return this {@code PoolingOptions}
     *
     * @throws java.lang.NullPointerException if the executor is null
     */
    public PoolingOptions setInitializationExecutor(Executor initializationExecutor) {
        Preconditions.checkNotNull(initializationExecutor);
        this.initializationExecutor = initializationExecutor;
>>>>>>> 74285f81
        return this;
    }

    /**
     * Requests the driver to re-evaluate the {@link HostDistance} (through the configured
     * {@link com.datastax.driver.core.policies.LoadBalancingPolicy#distance}) for every known
     * hosts and to drop/add connections to each hosts according to the computed distance.
     */
    public void refreshConnectedHosts() {
        manager.refreshConnectedHosts();
    }

    /**
     * Requests the driver to re-evaluate the {@link HostDistance} for a given node.
     *
     * @param host the host to refresh.
     *
     * @see #refreshConnectedHosts()
     */
    public void refreshConnectedHost(Host host) {
        manager.refreshConnectedHost(host);
    }

    private static void checkRequestsPerConnectionRange(int value, String description, HostDistance distance) {
        if (value < 0 || value > StreamIdGenerator.MAX_STREAM_PER_CONNECTION_V2)
            throw new IllegalArgumentException(String.format("%s for %s hosts must be in the range (0, %d)",
                                                             description, distance,
                                                             StreamIdGenerator.MAX_STREAM_PER_CONNECTION_V2));
    }

    private static void checkConnectionsPerHostOrder(int core, int max, HostDistance distance) {
        if (core > max)
            throw new IllegalArgumentException(String.format("Core connections for %s hosts must be less than max (%d > %d)",
                                                             distance, core, max));
    }
}<|MERGE_RESOLUTION|>--- conflicted
+++ resolved
@@ -39,34 +39,18 @@
  * the maximum number of connections, connections in excess are
  * reclaimed.
  * <p>
-<<<<<<< HEAD
- * Due to known issues with the current {@code ProtocolVersion#V2} pool implementation (see
- * <a href="https://datastax-oss.atlassian.net/browse/JAVA-419">JAVA-419</a>),
- * it is <b>strongly recommended</b> to use a fixed-size pool (core connections =
- * max connections).
- * The default values respect this (8 for local hosts, 2 for remote hosts).
- * <p>
  * <b>With {@code ProtocolVersion#V3} or above:</b>
  * the driver uses a single connection for each {@code LOCAL} or {@code REMOTE}
  * host. This connection can handle a larger amount of simultaneous requests,
  * limited by {@link #getMaxSimultaneousRequestsPerHostThreshold(HostDistance)}.
  * <p>
-=======
->>>>>>> 74285f81
  * Each of these parameters can be separately set for {@code LOCAL} and
  * {@code REMOTE} hosts ({@link HostDistance}). For {@code IGNORED} hosts,
  * the default for all those settings is 0 and cannot be changed.
  */
 public class PoolingOptions {
 
-<<<<<<< HEAD
-    private static final int DEFAULT_MIN_REQUESTS_PER_CONNECTION = 25;
     private static final int DEFAULT_MAX_REQUESTS_PER_CONNECTION = 100;
-=======
-    // Note: we could use an enumMap or similar, but synchronization would
-    // be more costly so let's stick to volatile in for now.
-    private static final int DEFAULT_MAX_REQUESTS = 100;
->>>>>>> 74285f81
 
     private static final int DEFAULT_CORE_POOL_LOCAL = 2;
     private static final int DEFAULT_CORE_POOL_REMOTE = 1;
@@ -74,13 +58,10 @@
     private static final int DEFAULT_MAX_POOL_LOCAL = 8;
     private static final int DEFAULT_MAX_POOL_REMOTE = 2;
 
-<<<<<<< HEAD
     private static final int DEFAULT_MAX_REQUESTS_PER_HOST_LOCAL = 1024;
     private static final int DEFAULT_MAX_REQUESTS_PER_HOST_REMOTE = 256;
 
-=======
     private static final int DEFAULT_IDLE_TIMEOUT_SECONDS = 120;
->>>>>>> 74285f81
     private static final int DEFAULT_POOL_TIMEOUT_MILLIS = 5000;
     private static final int DEFAULT_HEARTBEAT_INTERVAL_SECONDS = 30;
 
@@ -88,24 +69,15 @@
 
     private volatile Cluster.Manager manager;
 
-<<<<<<< HEAD
-    private final int[] minSimultaneousRequestsPerConnection = new int[]{ DEFAULT_MIN_REQUESTS_PER_CONNECTION, DEFAULT_MIN_REQUESTS_PER_CONNECTION, 0 };
     private final int[] maxSimultaneousRequestsPerConnection = new int[]{ DEFAULT_MAX_REQUESTS_PER_CONNECTION, DEFAULT_MAX_REQUESTS_PER_CONNECTION, 0 };
-=======
-    private final int[] maxSimultaneousRequests = new int[]{ DEFAULT_MAX_REQUESTS, DEFAULT_MAX_REQUESTS, 0 };
->>>>>>> 74285f81
 
     private final int[] coreConnections = new int[] { DEFAULT_CORE_POOL_LOCAL, DEFAULT_CORE_POOL_REMOTE, 0 };
     private final int[] maxConnections = new int[] { DEFAULT_MAX_POOL_LOCAL , DEFAULT_MAX_POOL_REMOTE, 0 };
 
-<<<<<<< HEAD
     private volatile int maxSimultaneousRequestsPerHostLocal = DEFAULT_MAX_REQUESTS_PER_HOST_LOCAL;
     private volatile int maxSimultaneousRequestsPerHostRemote = DEFAULT_MAX_REQUESTS_PER_HOST_REMOTE;
-
-
-=======
+    
     private volatile int idleTimeoutSeconds = DEFAULT_IDLE_TIMEOUT_SECONDS;
->>>>>>> 74285f81
     private volatile int poolTimeoutMillis = DEFAULT_POOL_TIMEOUT_MILLIS;
     private volatile int heartbeatIntervalSeconds = DEFAULT_HEARTBEAT_INTERVAL_SECONDS;
 
@@ -138,11 +110,7 @@
      */
     @Deprecated
     public int getMinSimultaneousRequestsPerConnectionThreshold(HostDistance distance) {
-<<<<<<< HEAD
-        return minSimultaneousRequestsPerConnection[distance.ordinal()];
-=======
         return 0;
->>>>>>> 74285f81
     }
 
     /**
@@ -162,15 +130,6 @@
      */
     @Deprecated
     public synchronized PoolingOptions setMinSimultaneousRequestsPerConnectionThreshold(HostDistance distance, int newMinSimultaneousRequests) {
-<<<<<<< HEAD
-        if (distance == HostDistance.IGNORED)
-            throw new IllegalArgumentException("Cannot set min simultaneous requests per connection threshold for " + distance + " hosts");
-
-        checkRequestsPerConnectionRange(newMinSimultaneousRequests, "Min simultaneous requests per connection", distance);
-        checkRequestsPerConnectionOrder(newMinSimultaneousRequests, maxSimultaneousRequestsPerConnection[distance.ordinal()], distance);
-        minSimultaneousRequestsPerConnection[distance.ordinal()] = newMinSimultaneousRequests;
-=======
->>>>>>> 74285f81
         return this;
     }
 
@@ -217,12 +176,7 @@
             throw new IllegalArgumentException("Cannot set max simultaneous requests per connection threshold for " + distance + " hosts");
 
         checkRequestsPerConnectionRange(newMaxSimultaneousRequests, "Max simultaneous requests per connection", distance);
-<<<<<<< HEAD
-        checkRequestsPerConnectionOrder(minSimultaneousRequestsPerConnection[distance.ordinal()], newMaxSimultaneousRequests, distance);
         maxSimultaneousRequestsPerConnection[distance.ordinal()] = newMaxSimultaneousRequests;
-=======
-        maxSimultaneousRequests[distance.ordinal()] = newMaxSimultaneousRequests;
->>>>>>> 74285f81
         return this;
     }
 
@@ -244,16 +198,8 @@
 
     /**
      * Sets the core number of connections per host.
-<<<<<<< HEAD
-     * <p>
-     * This option is only used with {@code ProtocolVersion#V2} or below.
-     * <p>
-     * Due to known issues with the current pool implementation (see
-     * <a href="https://datastax-oss.atlassian.net/browse/JAVA-419">JAVA-419</a>),
-     * it is <b>strongly recommended</b> to use a fixed-size pool (core connections =
-     * max connections).
-=======
->>>>>>> 74285f81
+     * <p>
+     * This option is only used with {@code ProtocolVersion#V2} or below.
      *
      * @param distance the {@code HostDistance} for which to set this threshold.
      * @param newCoreConnections the value to set
@@ -291,16 +237,8 @@
 
     /**
      * Sets the maximum number of connections per host.
-<<<<<<< HEAD
-     * <p>
-     * This option is only used with {@code ProtocolVersion#V2} or below.
-     * <p>
-     * Due to known issues with the current pool implementation (see
-     * <a href="https://datastax-oss.atlassian.net/browse/JAVA-419">JAVA-419</a>),
-     * it is <b>strongly recommended</b> to use a fixed-size pool (core connections =
-     * max connections).
-=======
->>>>>>> 74285f81
+     * <p>
+     * This option is only used with {@code ProtocolVersion#V2} or below.
      *
      * @param distance the {@code HostDistance} for which to set this threshold.
      * @param newMaxConnections the value to set
@@ -406,7 +344,6 @@
     }
 
     /**
-<<<<<<< HEAD
      * Returns the maximum number of requests per host.
      * <p>
      * This option is only used with {@code ProtocolVersion#V3} or above.
@@ -455,7 +392,10 @@
             default:
                 throw new IllegalArgumentException("Cannot set max requests per host for " + distance + " hosts");
         }
-=======
+        return this;
+    }
+
+    /**
      * Returns the executor to use for connection initialization.
      *
      * @return the executor.
@@ -488,7 +428,6 @@
     public PoolingOptions setInitializationExecutor(Executor initializationExecutor) {
         Preconditions.checkNotNull(initializationExecutor);
         this.initializationExecutor = initializationExecutor;
->>>>>>> 74285f81
         return this;
     }
 
